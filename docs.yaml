--- conflicted
+++ resolved
@@ -38,13 +38,8 @@
     href:  https://github.com/datastax/java-driver/releases
 
 versions:
-<<<<<<< HEAD
-  - name: 3.3.0-alpha1
-    ref: '3.3.0-alpha1'
-=======
   - name: 2.2.0-rc3
     ref: '2.2.0-rc3'
->>>>>>> 9a3b82eb
   - name: 2.2.0-rc2
     ref: '4adddcf'
   - name: 2.2.0-rc1
