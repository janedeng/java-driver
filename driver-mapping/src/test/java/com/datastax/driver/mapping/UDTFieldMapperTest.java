--- conflicted
+++ resolved
@@ -40,11 +40,7 @@
             ccm = CCMBridge.builder().build();
             cluster = Cluster.builder()
                     .addContactPointsWithPorts(ccm.addressOfNode(1))
-<<<<<<< HEAD
-                    .withAddressTranslator(ccm.addressTranslator())
-=======
-                    .withPort(ccm.getBinaryPort())
->>>>>>> 2c3c7490
+                    .withPort(ccm.getBinaryPort())
                     .build();
             Session session1 = cluster.connect();
             session1.execute("create schema if not exists java_509 " +
@@ -60,11 +56,7 @@
             // Create entities with another connection
             cluster = Cluster.builder()
                     .addContactPointsWithPorts(ccm.addressOfNode(1))
-<<<<<<< HEAD
-                    .withAddressTranslator(ccm.addressTranslator())
-=======
-                    .withPort(ccm.getBinaryPort())
->>>>>>> 2c3c7490
+                    .withPort(ccm.getBinaryPort())
                     .build();
             Session session2 = cluster.newSession();
             Mapper<MyHashWithKeyspace> hashMapper = new MappingManager(session2).mapper(MyHashWithKeyspace.class);
@@ -101,11 +93,7 @@
             ccm = CCMBridge.builder().build();
             cluster = Cluster.builder()
                     .addContactPointsWithPorts(ccm.addressOfNode(1))
-<<<<<<< HEAD
-                    .withAddressTranslator(ccm.addressTranslator())
-=======
-                    .withPort(ccm.getBinaryPort())
->>>>>>> 2c3c7490
+                    .withPort(ccm.getBinaryPort())
                     .build();
             Session session1 = cluster.connect();
             session1.execute("create schema if not exists java_509 " +
@@ -122,11 +110,7 @@
             // Create entities with another connection
             cluster = Cluster.builder()
                     .addContactPointsWithPorts(ccm.addressOfNode(1))
-<<<<<<< HEAD
-                    .withAddressTranslator(ccm.addressTranslator())
-=======
-                    .withPort(ccm.getBinaryPort())
->>>>>>> 2c3c7490
+                    .withPort(ccm.getBinaryPort())
                     .build();
             Session session2 = cluster.newSession();
 
