--- conflicted
+++ resolved
@@ -130,7 +130,8 @@
     }
 
     synchronized void rebuildTokenMap(String partitioner, Map<Host, Collection<String>> allTokens) {
-<<<<<<< HEAD
+        if (allTokens.isEmpty())
+            return;
 
         Token.Factory factory = partitioner == null
                               ? (tokenMap == null ? null : tokenMap.factory)
@@ -139,10 +140,6 @@
             return;
 
         this.tokenMap = TokenMap.build(factory, allTokens, keyspaces.values());
-=======
-        if (!allTokens.isEmpty())
-            this.tokenMap = TokenMap.build(partitioner, allTokens);
->>>>>>> 4d99c734
     }
 
     Host add(InetAddress address) {
@@ -279,7 +276,6 @@
                 }
             }
 
-<<<<<<< HEAD
             List<Token> ring = new ArrayList<Token>(allSorted);
 
             Map<String, Map<Token, Set<Host>>> tokenToHosts = new HashMap<String, Map<Token, Set<Host>>>();
@@ -291,11 +287,6 @@
                 } else {
                     tokenToHosts.put(keyspace.getName(), strategy.computeTokenToReplicaMap(tokenToPrimary, ring));
                 }
-=======
-            // Make all the inet set immutable so we can share them publicly safely
-            for (Map.Entry<T, Set<Host>> entry: tokenToHosts.entrySet()) {
-                entry.setValue(Collections.unmodifiableSet(entry.getValue()));
->>>>>>> 4d99c734
             }
             return new TokenMap(factory, tokenToHosts, ring);
         }
