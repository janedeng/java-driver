--- conflicted
+++ resolved
@@ -35,8 +35,8 @@
 
     // Somehow those don't seem to get properly initialized if they're not here. The reason
     // escape me right now so let's just leave it here for now
-    public static final StringCodec utf8Instance = new StringCodec(true);
-    public static final StringCodec asciiInstance = new StringCodec(false);
+    public static final StringCodec utf8Instance = new StringCodec(Charset.forName("UTF-8"));
+    public static final StringCodec asciiInstance = new StringCodec(Charset.forName("US-ASCII"));
 
     private static final Map<DataType.Name, TypeCodec<?>> primitiveCodecs = new EnumMap<DataType.Name, TypeCodec<?>>(DataType.Name.class);
     static {
@@ -282,46 +282,10 @@
 
     static class StringCodec extends TypeCodec<String> {
 
-        static final StringCodec utf8Instance = new StringCodec(Charset.forName("UTF-8"));
-        static final StringCodec asciiInstance = new StringCodec(Charset.forName("US-ASCII"));
-
-<<<<<<< HEAD
-        // We don't want to recreate the decoders/encoders every time and they're not threadSafe.
-        private static final ThreadLocal<CharsetDecoder> utf8Decoders = new ThreadLocal<CharsetDecoder>() {
-            @Override
-            protected CharsetDecoder initialValue() {
-                return utf8Charset.newDecoder();
-            }
-        };
-        private static final ThreadLocal<CharsetDecoder> asciiDecoders = new ThreadLocal<CharsetDecoder>() {
-            @Override
-            protected CharsetDecoder initialValue() {
-                return asciiCharset.newDecoder();
-            }
-        };
-        private static final ThreadLocal<CharsetEncoder> utf8Encoders = new ThreadLocal<CharsetEncoder>() {
-            @Override
-            protected CharsetEncoder initialValue() {
-                return utf8Charset.newEncoder();
-            }
-        };
-        private static final ThreadLocal<CharsetEncoder> asciiEncoders = new ThreadLocal<CharsetEncoder>() {
-            @Override
-            protected CharsetEncoder initialValue() {
-                return asciiCharset.newEncoder();
-            }
-        };
-
-        private final boolean isUTF8;
-
-        private StringCodec(boolean isUTF8) {
-            this.isUTF8 = isUTF8;
-=======
         private final Charset charset;
 
         private StringCodec(Charset charset) {
             this.charset = charset;
->>>>>>> b1e5d9bf
         }
 
         @Override
