/*
 *      Copyright (C) 2012-2015 DataStax Inc.
 *
 *   Licensed under the Apache License, Version 2.0 (the "License");
 *   you may not use this file except in compliance with the License.
 *   You may obtain a copy of the License at
 *
 *      http://www.apache.org/licenses/LICENSE-2.0
 *
 *   Unless required by applicable law or agreed to in writing, software
 *   distributed under the License is distributed on an "AS IS" BASIS,
 *   WITHOUT WARRANTIES OR CONDITIONS OF ANY KIND, either express or implied.
 *   See the License for the specific language governing permissions and
 *   limitations under the License.
 */
package com.datastax.driver.core;

import java.util.concurrent.ExecutionException;
import java.util.concurrent.TimeUnit;
import java.util.concurrent.TimeoutException;

import com.google.common.util.concurrent.AbstractFuture;
import com.google.common.util.concurrent.Uninterruptibles;
import org.slf4j.Logger;
import org.slf4j.LoggerFactory;

import com.datastax.driver.core.exceptions.*;

import static com.datastax.driver.core.SchemaElement.KEYSPACE;

/**
 * Internal implementation of ResultSetFuture.
 */
class DefaultResultSetFuture extends AbstractFuture<ResultSet> implements ResultSetFuture, RequestHandler.Callback {

    private static final Logger logger = LoggerFactory.getLogger(ResultSetFuture.class);

    private final SessionManager session;
    private final ProtocolVersion protocolVersion;
    private final Message.Request request;
    private volatile RequestHandler handler;

    DefaultResultSetFuture(SessionManager session, ProtocolVersion protocolVersion, Message.Request request) {
        this.session = session;
        this.protocolVersion = protocolVersion;
        this.request = request;
    }

    @Override
    public void register(RequestHandler handler) {
        this.handler = handler;
    }

    @Override
    public Message.Request request() {
        return request;
    }

    @Override
    public void onSet(Connection connection, Message.Response response, ExecutionInfo info, Statement statement, long latency) {
        try {
            switch (response.type) {
                case RESULT:
                    Responses.Result rm = (Responses.Result)response;
                    switch (rm.kind) {
                        case SET_KEYSPACE:
                            // propagate the keyspace change to other connections
                            session.poolsState.setKeyspace(((Responses.Result.SetKeyspace)rm).keyspace);
                            set(ArrayBackedResultSet.fromMessage(rm, session, protocolVersion, info, statement));
                            break;
                        case SCHEMA_CHANGE:
                            ResultSet rs = ArrayBackedResultSet.fromMessage(rm, session, protocolVersion, info, statement);
<<<<<<< HEAD
                            switch (scc.change) {
                                case CREATED:
                                case UPDATED:
                                    session.cluster.manager.refreshSchemaAndSignal(connection, this, rs, scc.targetType, scc.targetKeyspace, scc.targetName, scc.targetSignature);
                                    break;
                                case DROPPED:
                                    if (scc.targetType == KEYSPACE) {
                                        session.cluster.manager.metadata.removeKeyspace(scc.targetKeyspace);
                                    } else {
                                        KeyspaceMetadata keyspace = session.cluster.manager.metadata.keyspaces.get(scc.targetKeyspace);
                                        if (keyspace == null) {
                                            logger.warn("Received a DROPPED notification for {} {}.{}, but this keyspace is unknown in our metadata",
                                                scc.targetType, scc.targetKeyspace, scc.targetName);
                                        } else {
                                            switch (scc.targetType) {
                                                case TABLE:
                                                    // we can't tell whether it's a table or a view,
                                                    // but since two objects cannot have the same name,
                                                    // try removing both
                                                    keyspace.removeTable(scc.targetName);
                                                    keyspace.removeMaterializedView(scc.targetName);
                                                    break;
                                                case TYPE:
                                                    keyspace.removeUserType(scc.targetName);
                                                    break;
                                                case FUNCTION:
                                                    keyspace.removeFunction(Metadata.fullFunctionName(scc.targetName, scc.targetSignature));
                                                    break;
                                                case AGGREGATE:
                                                    keyspace.removeAggregate(Metadata.fullFunctionName(scc.targetName, scc.targetSignature));
                                                    break;
=======
                            final Cluster.Manager cluster = session.cluster.manager;
                            if (!cluster.configuration.getQueryOptions().isMetadataEnabled()) {
                                cluster.waitForSchemaAgreementAndSignal(connection, this, rs);
                            } else {
                                Responses.Result.SchemaChange scc = (Responses.Result.SchemaChange)rm;
                                switch (scc.change) {
                                    case CREATED:
                                    case UPDATED:
                                        cluster.refreshSchemaAndSignal(connection, this, rs, scc.targetType, scc.targetKeyspace, scc.targetName, scc.targetSignature);
                                        break;
                                    case DROPPED:
                                        if (scc.targetType == KEYSPACE) {
                                            // If that the one keyspace we are logged in, reset to null (it shouldn't really happen but ...)
                                            // Note: Actually, Cassandra doesn't do that so we don't either as this could confuse prepared statements.
                                            // We'll add it back if CASSANDRA-5358 changes that behavior
                                            //if (scc.keyspace.equals(session.poolsState.keyspace))
                                            //    session.poolsState.setKeyspace(null);
                                            final KeyspaceMetadata removedKeyspace = cluster.metadata.removeKeyspace(scc.targetKeyspace);
                                            if (removedKeyspace != null) {
                                                cluster.executor.submit(new Runnable() {
                                                    @Override
                                                    public void run() {
                                                        cluster.metadata.triggerOnKeyspaceRemoved(removedKeyspace);
                                                    }
                                                });
                                            }
                                        } else {
                                            KeyspaceMetadata keyspace = session.cluster.manager.metadata.getKeyspaceInternal(scc.targetKeyspace);
                                            if (keyspace == null) {
                                                logger.warn("Received a DROPPED notification for {} {}.{}, but this keyspace is unknown in our metadata",
                                                    scc.targetType, scc.targetKeyspace, scc.targetName);
                                            } else {
                                                switch (scc.targetType) {
                                                    case TABLE:
                                                        final TableMetadata removedTable = keyspace.removeTable(scc.targetName);
                                                        if (removedTable != null) {
                                                            cluster.executor.submit(new Runnable() {
                                                                @Override
                                                                public void run() {
                                                                    cluster.metadata.triggerOnTableRemoved(removedTable);
                                                                }
                                                            });
                                                        }
                                                        break;
                                                    case TYPE:
                                                        final UserType removedType = keyspace.removeUserType(scc.targetName);
                                                        if (removedType != null) {
                                                            cluster.executor.submit(new Runnable() {
                                                                @Override
                                                                public void run() {
                                                                    cluster.metadata.triggerOnUserTypeRemoved(removedType);
                                                                }
                                                            });
                                                        }
                                                        break;
                                                    case FUNCTION:
                                                        final FunctionMetadata removedFunction = keyspace.removeFunction(Metadata.fullFunctionName(scc.targetName, scc.targetSignature));
                                                        if (removedFunction != null) {
                                                            cluster.executor.submit(new Runnable() {
                                                                @Override
                                                                public void run() {
                                                                    cluster.metadata.triggerOnFunctionRemoved(removedFunction);
                                                                }
                                                            });
                                                        }
                                                        break;
                                                    case AGGREGATE:
                                                        final AggregateMetadata removedAggregate = keyspace.removeAggregate(Metadata.fullFunctionName(scc.targetName, scc.targetSignature));
                                                        if (removedAggregate != null) {
                                                            cluster.executor.submit(new Runnable() {
                                                                @Override
                                                                public void run() {
                                                                    cluster.metadata.triggerOnAggregateRemoved(removedAggregate);
                                                                }
                                                            });
                                                        }
                                                        break;
                                                }
>>>>>>> 9a3b82eb
                                            }
                                        }
                                        session.cluster.manager.waitForSchemaAgreementAndSignal(connection, this, rs);
                                        break;
                                    default:
                                        logger.info("Ignoring unknown schema change result");
                                        break;
                                }
                            }
                            break;
                        default:
                            set(ArrayBackedResultSet.fromMessage(rm, session, protocolVersion, info, statement));
                            break;
                    }
                    break;
                case ERROR:
                    setException(((Responses.Error)response).asException(connection.address));
                    break;
                default:
                    // This mean we have probably have a bad node, so defunct the connection
                    connection.defunct(new ConnectionException(connection.address, String.format("Got unexpected %s response", response.type)));
                    setException(new DriverInternalError(String.format("Got unexpected %s response from %s", response.type, connection.address)));
                    break;
            }
        } catch (RuntimeException e) {
            // If we get a bug here, the client will not get it, so better forwarding the error
            setException(new DriverInternalError("Unexpected error while processing response from " + connection.address, e));
        }
    }

    @Override
    public void onSet(Connection connection, Message.Response response, long latency, int retryCount) {
        // This is only called for internal calls (i.e, when the callback is not wrapped in ResponseHandler),
        // so don't bother with ExecutionInfo.
        onSet(connection, response, null, null, latency);
    }

    @Override
    public void onException(Connection connection, Exception exception, long latency, int retryCount) {
        setException(exception);
    }

    @Override
    public boolean onTimeout(Connection connection, long latency, int retryCount) {
        // This is only called for internal calls (i.e, when the future is not wrapped in RequestHandler).
        // So just set an exception for the final result, which should be handled correctly by said internal call.
        setException(new OperationTimedOutException(connection.address));
        return true;
    }

    // We sometimes need (in the driver) to set the future from outside this class,
    // but AbstractFuture#set is protected so this method. We don't want it public
    // however, no particular reason to give users rope to hang themselves.
    void setResult(ResultSet rs) {
        set(rs);
    }

    /**
     * Waits for the query to return and return its result.
     *
     * This method is usually more convenient than {@link #get} because it:
     * <ul>
     *   <li>Waits for the result uninterruptibly, and so doesn't throw
     *   {@link InterruptedException}.</li>
     *   <li>Returns meaningful exceptions, instead of having to deal
     *   with ExecutionException.</li>
     * </ul>
     * As such, it is the preferred way to get the future result.
     *
     * @throws NoHostAvailableException if no host in the cluster can be
     * contacted successfully to execute this query.
     * @throws QueryExecutionException if the query triggered an execution
     * exception, that is an exception thrown by Cassandra when it cannot execute
     * the query with the requested consistency level successfully.
     * @throws QueryValidationException if the query is invalid (syntax error,
     * unauthorized or any other validation problem).
     */
    public ResultSet getUninterruptibly() {
        try {
            return Uninterruptibles.getUninterruptibly(this);
        } catch (ExecutionException e) {
            throw DriverThrowables.propagateCause(e);
        }
    }

    /**
     * Waits for the provided time for the query to return and return its
     * result if available.
     *
     * This method is usually more convenient than {@link #get} because it:
     * <ul>
     *   <li>Waits for the result uninterruptibly, and so doesn't throw
     *   {@link InterruptedException}.</li>
     *   <li>Returns meaningful exceptions, instead of having to deal
     *   with ExecutionException.</li>
     * </ul>
     * As such, it is the preferred way to get the future result.
     *
     * @throws NoHostAvailableException if no host in the cluster can be
     * contacted successfully to execute this query.
     * @throws QueryExecutionException if the query triggered an execution
     * exception, that is an exception thrown by Cassandra when it cannot execute
     * the query with the requested consistency level successfully.
     * @throws QueryValidationException if the query if invalid (syntax error,
     * unauthorized or any other validation problem).
     * @throws TimeoutException if the wait timed out (Note that this is
     * different from a Cassandra timeout, which is a {@code
     * QueryExecutionException}).
     */
    public ResultSet getUninterruptibly(long timeout, TimeUnit unit) throws TimeoutException {
        try {
            return Uninterruptibles.getUninterruptibly(this, timeout, unit);
        } catch (ExecutionException e) {
            throw DriverThrowables.propagateCause(e);
        }
    }

    /**
     * Attempts to cancel the execution of the request corresponding to this
     * future. This attempt will fail if the request has already returned.
     * <p>
     * Please note that this only cancels the request driver side, but nothing
     * is done to interrupt the execution of the request Cassandra side (and that even
     * if {@code mayInterruptIfRunning} is true) since  Cassandra does not
     * support such interruption.
     * <p>
     * This method can be used to ensure no more work is performed driver side
     * (which, while it doesn't include stopping a request already submitted
     * to a Cassandra node, may include not retrying another Cassandra host on
     * failure/timeout) if the ResultSet is not going to be retried. Typically,
     * the code to wait for a request result for a maximum of 1 second could
     * look like:
     * <pre>
     *   ResultSetFuture future = session.executeAsync(...some query...);
     *   try {
     *       ResultSet result = future.get(1, TimeUnit.SECONDS);
     *       ... process result ...
     *   } catch (TimeoutException e) {
     *       future.cancel(true); // Ensure any resource used by this query driver
     *                            // side is released immediately
     *       ... handle timeout ...
     *   }
     * <pre>
     *
     * @param mayInterruptIfRunning the value of this parameter is currently
     * ignored.
     * @return {@code false} if the future could not be cancelled (it has already
     * completed normally); {@code true} otherwise.
     */
    @Override
    public boolean cancel(boolean mayInterruptIfRunning) {
        if (!super.cancel(mayInterruptIfRunning))
            return false;

        if(handler != null) {
            handler.cancel();
        }
        return true;
    }

    @Override
    public int retryCount() {
        // This is only called for internal calls (i.e, when the future is not wrapped in RequestHandler).
        // There is no retry logic in that case, so the value does not really matter.
        return 0;
    }
}<|MERGE_RESOLUTION|>--- conflicted
+++ resolved
@@ -70,39 +70,6 @@
                             break;
                         case SCHEMA_CHANGE:
                             ResultSet rs = ArrayBackedResultSet.fromMessage(rm, session, protocolVersion, info, statement);
-<<<<<<< HEAD
-                            switch (scc.change) {
-                                case CREATED:
-                                case UPDATED:
-                                    session.cluster.manager.refreshSchemaAndSignal(connection, this, rs, scc.targetType, scc.targetKeyspace, scc.targetName, scc.targetSignature);
-                                    break;
-                                case DROPPED:
-                                    if (scc.targetType == KEYSPACE) {
-                                        session.cluster.manager.metadata.removeKeyspace(scc.targetKeyspace);
-                                    } else {
-                                        KeyspaceMetadata keyspace = session.cluster.manager.metadata.keyspaces.get(scc.targetKeyspace);
-                                        if (keyspace == null) {
-                                            logger.warn("Received a DROPPED notification for {} {}.{}, but this keyspace is unknown in our metadata",
-                                                scc.targetType, scc.targetKeyspace, scc.targetName);
-                                        } else {
-                                            switch (scc.targetType) {
-                                                case TABLE:
-                                                    // we can't tell whether it's a table or a view,
-                                                    // but since two objects cannot have the same name,
-                                                    // try removing both
-                                                    keyspace.removeTable(scc.targetName);
-                                                    keyspace.removeMaterializedView(scc.targetName);
-                                                    break;
-                                                case TYPE:
-                                                    keyspace.removeUserType(scc.targetName);
-                                                    break;
-                                                case FUNCTION:
-                                                    keyspace.removeFunction(Metadata.fullFunctionName(scc.targetName, scc.targetSignature));
-                                                    break;
-                                                case AGGREGATE:
-                                                    keyspace.removeAggregate(Metadata.fullFunctionName(scc.targetName, scc.targetSignature));
-                                                    break;
-=======
                             final Cluster.Manager cluster = session.cluster.manager;
                             if (!cluster.configuration.getQueryOptions().isMetadataEnabled()) {
                                 cluster.waitForSchemaAgreementAndSignal(connection, this, rs);
@@ -130,13 +97,16 @@
                                                 });
                                             }
                                         } else {
-                                            KeyspaceMetadata keyspace = session.cluster.manager.metadata.getKeyspaceInternal(scc.targetKeyspace);
+                                            KeyspaceMetadata keyspace = session.cluster.manager.metadata.keyspaces.get(scc.targetKeyspace);
                                             if (keyspace == null) {
                                                 logger.warn("Received a DROPPED notification for {} {}.{}, but this keyspace is unknown in our metadata",
                                                     scc.targetType, scc.targetKeyspace, scc.targetName);
                                             } else {
                                                 switch (scc.targetType) {
                                                     case TABLE:
+                                                        // we can't tell whether it's a table or a view,
+                                                        // but since two objects cannot have the same name,
+                                                        // try removing both
                                                         final TableMetadata removedTable = keyspace.removeTable(scc.targetName);
                                                         if (removedTable != null) {
                                                             cluster.executor.submit(new Runnable() {
@@ -145,6 +115,16 @@
                                                                     cluster.metadata.triggerOnTableRemoved(removedTable);
                                                                 }
                                                             });
+                                                        } else {
+                                                            final MaterializedViewMetadata removedView = keyspace.removeMaterializedView(scc.targetName);
+                                                            if (removedView != null) {
+                                                                cluster.executor.submit(new Runnable() {
+                                                                    @Override
+                                                                    public void run() {
+                                                                        cluster.metadata.triggerOnMaterializedViewRemoved(removedView);
+                                                                    }
+                                                                });
+                                                            }
                                                         }
                                                         break;
                                                     case TYPE:
@@ -181,7 +161,6 @@
                                                         }
                                                         break;
                                                 }
->>>>>>> 9a3b82eb
                                             }
                                         }
                                         session.cluster.manager.waitForSchemaAgreementAndSignal(connection, this, rs);
